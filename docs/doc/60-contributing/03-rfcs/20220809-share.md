---
title: Share objects
description: Share objects between tenants
---

- Tracking Issue: <https://github.com/datafuselabs/databend/issues/6973>

## Summary

Describes creating and managing shares for tenants, and sharing shares with other tenants. A `tenant` identifier uniquely identifies an account within your organization.

The following database objects can be shared:

- Tables
- Views
- UDFs

All database objects shared between tenants are `read-only`, this means that the shared objects can not be modified or deleted.

## What is shared?

Shares are named objects that encapsulate all of the information required to share a database. Each share consists of:

- The privileges that grant access to the database to share.
- The privileges grant access to the specific objects in the database.
- The consumer tenants with which the database and its objects are shared.

After a database is created from a shared database, all the shared objects are accessible to users in the consumer account.

![](/img/rfc/20220809-share/share.png)

## Data Provider and Consumer

### Provider

A data provider is any tenant that creates shares and makes them available to other tenants to consume. As a data provider, tenants can share a database with one or more tenants. For each shared database, the provider can use grants to provide access control to objects in the database.

### Consumer

A data consumer is any tenant that chooses to create a database from a share made available by a data provider. As a data consumer, once the provider adds a shared database to your tenant, the consumer can access and query the objects in the database just as you would with any other database in your account.

## How does data sharing work?

With Data Sharing, no actual data is copied or transferred between the providers and consumers:

- The provider creates a share of a database in their account and grants access to specific objects in the database. One or more tenants(aka `consumers`) are then added to the share, which can access the shared database and other shared objects.
- On the consumer side, a `read-only` database is created from the share. It means that the consumer has no permission to modify shared data objects, like `update`, `insert`, `delete`, `drop`, etc.
- Because there is no data copied between the providers and consumers, once the provider drops the shared objects(like `drop database`, `drop table`, etc), then the consumer can not access the shared objects anymore.

## Shared object privileges

There are three kinds of shared object privileges:

- USAGE: for database.
- SELECT: for table or view.
- REFERENCE_USAGE: for database.

Some notes about privileges:

- The `USAGE` privilege on only a single database can be granted to a share; however, within that database, privileges on multiple objects(like UDFs, tables, etc.) can be granted to the share.
- Privileges on individual objects must be granted to a share in separate GRANT statements.
- Use the `REFERENCE_USAGE` privilege when sharing a secure view that references objects belonging to multiple databases, as follows:
  - The `REFERENCE_USAGE` privilege must be granted individually to each database.
  - The `REFERENCE_USAGE` privilege must be granted to a database before granting `SELECT` on a secure view to a share.

## DDL for Shares

To support creating and managing shares, Databend provides the following set of special DDL commands:

- Create Share
- Drop Share
- Alter Share
- Grant share object privilege TO Share
- Revoke shared object privilege FROM Share
- Show Share
- Describe Share
- Show Grants
- Create Database, Table FROM Share

### Create Share

Create an empty new share. Once the share is created, the user can use the `GRANT <privilege> ... TO SHARE` command to include a database and objects in the database (tables) in the share. Users can then use `ALTER SHARE` to add one or more tenants to that share.

Syntax:

```sql
CREATE SHARE [IF NOT EXISTS] <share_name> [ COMMENT = '<string_literal>' ]
```

### Drop Share

Remove the specified share from the system and immediately revoke access to all tenants (i.e., the tenants that created the database from that share).

Syntax:

```sql
DROP SHARE [IF EXISTS] <share_name>
```

### Alter Share

Modify the properties of an existing share.

- Add or remove tenants from the tenant list.

Syntax:

```sql
ALTER SHARE [IF EXISTS] <share_name> {ADD | REMOVE} TENANTS = <tenant_name> [, <tenant_name>, ...]
```

### Grant share object privilege TO SHARE

Grant access to the database and other supported database objects (tables, views, etc.) to a share. Granting permissions to these objects effectively adds them to the share, which can then be shared with one or more tenants.

Syntax:

```sql
GRANT object_privilege ON grant_share_object_name TO SHARE <share_name>

object_privilege ::= [
-- For DATABASE, SCHEMA, or FUNCTION
    USAGE |
-- For TABLE or VIEW
    SELECT |
-- For DATABASE
    REFERENCE_USAGE]

grant_share_object_name := { DATABASE <db_name> | TABLE <db_name>.<table_name> }
```

### Revoke share object privilege FROM SHARE

Revoke access to databases and other supported database objects (tables, views, etc.) in the share. Revoking permissions to these objects effectively removes them from the share, making them inaccessible to all tenants that have created databases in the share.

Syntax:

```sql
REVOKE object_privilege ON grant_share_object_name FROM SHARE <share_name>

object_privilege := [USAGE|SELECT|REFERENCE_USAGE]

grant_share_object_name := { DATABASE <db_name> | TABLE <db_name>.<table_name> }
```

### Show Share

Show all shares that have been created by your tenant or are available to consume by your tenant.

Syntax:

```sql
SHOW SHARES;
```

Output:

The output of the `SHOW SHARES` command is a list of shared object information, with columns `created_on`, `kind`, `name`,`database_name`, `to`, `from`, and `comment`.

If the share is created by your tenant, then `kind` is `OUTBOUND`, and `from` is empty; otherwise, if the share is available to consume by your tenant, then `kind` is `INBOUND` and `to` is empty.

### Describe Share

Describes the shared objects that are included in a share.

Syntax:

```sql
{DESC|DESCRIBE} SHARE <share_name>
```

<<<<<<< HEAD
Output:

The output of `DESCRIBE SHARE` command is a list of share objects information, with columns `Kind`, `Name`,`Shared_on`, for example:
=======
If `<tenant_name>` is ignored, then the current tenant name will be used.

Output:

The output of `DESCRIBE SHARE` command is a list of shared objects information, with columns `kind`, `name`, and `shared_on`, for example:
>>>>>>> d61140ac

```sql
+----------+--------------------------------------+-------------------------------+
| Kind     | Name                                 | Shared_on                     |
|----------+--------------------------------------+-------------------------------|
| DATABASE | tenant1.db1                          | 2022-08-11 18:04:17.642 -0700 |
| TABLE    | tenant1.db1.table1                   | 2022-08-11 18:04:17.749 -0700 |
+----------+--------------------------------------+-------------------------------+
```

Note that each share object's `name` prefix with the `<tenant_name>.`.

### Show Grants

Lists all access control privileges that have been explicitly granted to tenants and shares.

Syntax:

```sql
SHOW GRANTS ON grant_share_object_name
SHOW GRANTS OF SHARE <share_name>

grant_share_object_name := { DATABASE <db_name> | TABLE <db_name>.<table_name> }
```

- `SHOW GRANTS ON grant_share_object_name`: Lists all privileges that have been granted on the object.
- `SHOW GRANTS OF SHARE <share_name>`: Lists all the tenants for the share and indicates the tenants that are using the share.

### Create Database, Table FROM Share

After tenants have permission to access the shared objects, can create the database from the share.

Syntax:

```sql
CREATE DATABASE <name> FROM SHARE <provider_tenant>.<share_name>
```

## Example of Using Share with SQL

To create a share using SQL:

1. Use the `CREATE SHARE` command to create an empty share.
2. Use the `GRANT <privilege> … TO SHARE` command to add a database to the share and selectively grant access to specific database objects (tables).
3. Use the `ALTER SHARE` command to add one or more accounts access to the share.
4. Use the `CREATE DATABASE ... FROM SHARE` command to create a database from the share.

### Step1: Create an Empty Share

The following example creates an empty share named t:

```sql
create share t;
```

### Step 2: Grant Privileges for a Database and Objects to the Share

To include objects in a share, grant permissions to each object. When granting permissions, first grant usage rights to any container objects before granting usage rights to the objects in the container. For example, grant access to the database before granting access to any table included in the database.

The following example illustrates granting privileges on the following objects to the t share created in the previous step:

```sql
grant usage on database db1 to share t;

grant select on table db1.table1 to share t;
```

After granting the object privileges operations, can add tenants to the share.

### Step 3: Add Tenants to the Share

The following example adds two tenants to the t share:

```sql
alter share t add tenants=x, y;
```

After altering share add tenants, now tenants x and y have the permissions to create objects(database, tables) using the sharing object.

### Step 4: Create a Database from the Share

Now tenant x creates database db from the share t:

```
CREATE DATABASE db FROM SHARE t
```<|MERGE_RESOLUTION|>--- conflicted
+++ resolved
@@ -169,17 +169,9 @@
 {DESC|DESCRIBE} SHARE <share_name>
 ```
 
-<<<<<<< HEAD
 Output:
 
 The output of `DESCRIBE SHARE` command is a list of share objects information, with columns `Kind`, `Name`,`Shared_on`, for example:
-=======
-If `<tenant_name>` is ignored, then the current tenant name will be used.
-
-Output:
-
-The output of `DESCRIBE SHARE` command is a list of shared objects information, with columns `kind`, `name`, and `shared_on`, for example:
->>>>>>> d61140ac
 
 ```sql
 +----------+--------------------------------------+-------------------------------+
