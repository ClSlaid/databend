--- conflicted
+++ resolved
@@ -123,11 +123,9 @@
     def query(self, statement, session):
         url = f"http://{self._host}:{self._port}/v1/query/"
         log.debug(f"http sql: {statement}")
-<<<<<<< HEAD
+
         query_sql = {'sql': statement}
-=======
-        query_sql = {"sql": statement, "string_fields": True}
->>>>>>> 187dfdda
+
         if session is not None:
             query_sql["session"] = session
         log.debug(f"http headers {self.make_headers()}")
