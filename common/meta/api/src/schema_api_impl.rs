--- conflicted
+++ resolved
@@ -1564,7 +1564,6 @@
         }
     }
 
-<<<<<<< HEAD
     async fn gc_dropped_data(
         &self,
         req: GCDroppedDataReq,
@@ -1584,7 +1583,8 @@
             gc_table_count: table_cnt,
             gc_db_count: db_cnt,
         })
-=======
+    }
+
     /// Get the count of tables for one tenant.
     ///
     /// Accept tenant name and returns the count of tables for the tenant.
@@ -1638,7 +1638,6 @@
         );
 
         Ok(CountTablesReply { count })
->>>>>>> d4ded9cd
     }
 
     fn name(&self) -> String {
@@ -1659,12 +1658,12 @@
     };
 
     // Pairs of db-name and db_id with seq
-    let (tenant_dbnames, _db_ids) = list_id_value(kv_api, &name_key).await?;
+    let (tenant_dbnames, _db_ids) = list_u64_value(kv_api, &name_key).await?;
 
     let now = Utc::now();
     for i in 0..tenant_dbnames.len() {
         let tenant_dbname = tenant_dbnames.get(i).unwrap();
-        let (db_id_seq, db_id) = get_id_value(kv_api, tenant_dbname).await?;
+        let (db_id_seq, db_id) = get_u64_value(kv_api, tenant_dbname).await?;
         let dbid_tbname_idlist = TableIdListKey {
             db_id,
             table_name: "".to_string(),
