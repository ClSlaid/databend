// Copyright 2021 Datafuse Labs.
//
// Licensed under the Apache License, Version 2.0 (the "License");
// you may not use this file except in compliance with the License.
// You may obtain a copy of the License at
//
//     http://www.apache.org/licenses/LICENSE-2.0
//
// Unless required by applicable law or agreed to in writing, software
// distributed under the License is distributed on an "AS IS" BASIS,
// WITHOUT WARRANTIES OR CONDITIONS OF ANY KIND, either express or implied.
// See the License for the specific language governing permissions and
// limitations under the License.

use std::collections::hash_map::Entry;
use std::collections::HashMap;
use std::sync::atomic::AtomicUsize;
use std::sync::Arc;

use common_base::Progress;
use common_base::Runtime;
use common_contexts::DalContext;
use common_exception::ErrorCode;
use common_exception::Result;
use common_infallible::Mutex;
use common_infallible::RwLock;
use common_meta_types::UserInfo;
use common_planners::PlanNode;
use futures::future::AbortHandle;
use uuid::Uuid;

use crate::catalogs::Catalog;
use crate::catalogs::DatabaseCatalog;
use crate::clusters::Cluster;
use crate::configs::Config;
use crate::servers::http::v1::HttpQueryHandle;
use crate::sessions::Session;
use crate::sessions::Settings;
use crate::storages::Table;
use crate::users::auth::auth_mgr::AuthMgr;
use crate::users::RoleCacheMgr;
use crate::users::UserApiProvider;

type DatabaseAndTable = (String, String);

/// Data that needs to be shared in a query context.
/// This is very useful, for example, for queries:
///     USE database_1;
///     SELECT
///         (SELECT scalar FROM table_name_1) AS scalar_1,
///         (SELECT scalar FROM table_name_2) AS scalar_2,
///         (SELECT scalar FROM table_name_3) AS scalar_3
///     FROM table_name_4;
/// For each subquery, they will share a runtime, session, progress, init_query_id
pub struct QueryContextShared {
    /// scan_progress for scan metrics of datablocks (uncompressed)
    pub(in crate::sessions) scan_progress: Arc<Progress>,
    /// write_progress for write/commit metrics of datablocks (uncompressed)
    pub(in crate::sessions) write_progress: Arc<Progress>,
    /// result_progress for metrics of result datablocks (uncompressed)
    pub(in crate::sessions) result_progress: Arc<Progress>,
    pub(in crate::sessions) session: Arc<Session>,
    pub(in crate::sessions) runtime: Arc<RwLock<Option<Arc<Runtime>>>>,
    pub(in crate::sessions) init_query_id: Arc<RwLock<String>>,
    pub(in crate::sessions) cluster_cache: Arc<Cluster>,
    pub(in crate::sessions) sources_abort_handle: Arc<RwLock<Vec<AbortHandle>>>,
    pub(in crate::sessions) ref_count: Arc<AtomicUsize>,
    pub(in crate::sessions) subquery_index: Arc<AtomicUsize>,
    pub(in crate::sessions) running_query: Arc<RwLock<Option<String>>>,
    pub(in crate::sessions) http_query: Arc<RwLock<Option<HttpQueryHandle>>>,
    pub(in crate::sessions) running_plan: Arc<RwLock<Option<PlanNode>>>,
    pub(in crate::sessions) tables_refs: Arc<Mutex<HashMap<DatabaseAndTable, Arc<dyn Table>>>>,
    pub(in crate::sessions) dal_ctx: Arc<DalContext>,
    pub(in crate::sessions) user_manager: Arc<UserApiProvider>,
    pub(in crate::sessions) auth_manager: Arc<AuthMgr>,
    pub(in crate::sessions) role_cache_manager: Arc<RoleCacheMgr>,
}

impl QueryContextShared {
<<<<<<< HEAD
    pub fn try_create(
=======
    pub async fn try_create(
        conf: Config,
>>>>>>> fa2c0c1f
        session: Arc<Session>,
        cluster_cache: Arc<Cluster>,
    ) -> Result<Arc<QueryContextShared>> {
        let user_manager = UserApiProvider::create_global(conf.clone()).await?;
        Ok(Arc::new(QueryContextShared {
<<<<<<< HEAD
=======
            conf: conf.clone(),
>>>>>>> fa2c0c1f
            session,
            cluster_cache,
            init_query_id: Arc::new(RwLock::new(Uuid::new_v4().to_string())),
            scan_progress: Arc::new(Progress::create()),
            result_progress: Arc::new(Progress::create()),
            write_progress: Arc::new(Progress::create()),
            runtime: Arc::new(RwLock::new(None)),
            sources_abort_handle: Arc::new(RwLock::new(Vec::new())),
            ref_count: Arc::new(AtomicUsize::new(0)),
            subquery_index: Arc::new(AtomicUsize::new(1)),
            running_query: Arc::new(RwLock::new(None)),
            http_query: Arc::new(RwLock::new(None)),
            running_plan: Arc::new(RwLock::new(None)),
            tables_refs: Arc::new(Mutex::new(HashMap::new())),
            dal_ctx: Arc::new(Default::default()),
            user_manager: user_manager.clone(),
            auth_manager: Arc::new(AuthMgr::create(conf, user_manager.clone()).await?),
            role_cache_manager: Arc::new(RoleCacheMgr::new(user_manager)),
        }))
    }

    pub fn kill(&self) {
        let mut sources_abort_handle = self.sources_abort_handle.write();

        while let Some(source_abort_handle) = sources_abort_handle.pop() {
            source_abort_handle.abort();
        }

        let http_query = self.http_query.read();
        if let Some(handle) = &*http_query {
            handle.abort();
        }

        // TODO: Wait for the query to be processed (write out the last error)
    }

    pub fn get_cluster(&self) -> Arc<Cluster> {
        self.cluster_cache.clone()
    }

    pub fn get_current_database(&self) -> String {
        self.session.get_current_database()
    }

    pub fn set_current_database(&self, new_database_name: String) {
        self.session.set_current_database(new_database_name);
    }

    pub fn set_current_tenant(&self, tenant: String) {
        self.session.set_current_tenant(tenant);
    }

    pub fn get_current_user(&self) -> Result<UserInfo> {
        self.session.get_current_user()
    }

    pub fn get_tenant(&self) -> String {
        self.session.get_current_tenant()
    }

    pub fn get_user_manager(&self) -> Arc<UserApiProvider> {
        self.user_manager.clone()
    }

    pub fn get_auth_manager(&self) -> Arc<AuthMgr> {
        self.auth_manager.clone()
    }

    pub fn get_role_cache_manager(&self) -> Arc<RoleCacheMgr> {
        self.role_cache_manager.clone()
    }

    pub fn get_settings(&self) -> Arc<Settings> {
        self.session.get_settings()
    }

    pub fn get_catalog(&self) -> Arc<DatabaseCatalog> {
        self.session.get_catalog()
    }

    pub async fn get_table(&self, database: &str, table: &str) -> Result<Arc<dyn Table>> {
        // Always get same table metadata in the same query
        let table_meta_key = (database.to_string(), table.to_string());

        let already_in_cache = { self.tables_refs.lock().contains_key(&table_meta_key) };
        match already_in_cache {
            false => self.get_table_to_cache(database, table).await,
            true => Ok(self
                .tables_refs
                .lock()
                .get(&table_meta_key)
                .ok_or_else(|| ErrorCode::LogicalError("Logical error, it's a bug."))?
                .clone()),
        }
    }

    async fn get_table_to_cache(&self, database: &str, table: &str) -> Result<Arc<dyn Table>> {
        let tenant = self.get_tenant();
        let catalog = self.get_catalog();
        let cache_table = catalog.get_table(tenant.as_str(), database, table).await?;

        let table_meta_key = (database.to_string(), table.to_string());
        let mut tables_refs = self.tables_refs.lock();

        match tables_refs.entry(table_meta_key) {
            Entry::Occupied(v) => Ok(v.get().clone()),
            Entry::Vacant(v) => Ok(v.insert(cache_table).clone()),
        }
    }

    /// Init runtime when first get
    pub fn try_get_runtime(&self) -> Result<Arc<Runtime>> {
        let mut query_runtime = self.runtime.write();

        match &*query_runtime {
            Some(query_runtime) => Ok(query_runtime.clone()),
            None => {
                let settings = self.get_settings();
                let max_threads = settings.get_max_threads()? as usize;
                let runtime = Arc::new(Runtime::with_worker_threads(
                    max_threads,
                    Some("query-ctx".to_string()),
                )?);
                *query_runtime = Some(runtime.clone());
                Ok(runtime)
            }
        }
    }

    pub fn attach_http_query_handle(&self, handle: HttpQueryHandle) {
        let mut http_query = self.http_query.write();
        *http_query = Some(handle);
    }

    pub fn attach_query_str(&self, query: &str) {
        let mut running_query = self.running_query.write();
        *running_query = Some(query.to_string());
    }

    pub fn get_query_str(&self) -> String {
        let running_query = self.running_query.read();
        running_query.as_ref().unwrap_or(&"".to_string()).clone()
    }

    pub fn attach_query_plan(&self, plan: &PlanNode) {
        let mut running_plan = self.running_plan.write();
        *running_plan = Some(plan.clone());
    }

    pub fn add_source_abort_handle(&self, handle: AbortHandle) {
        let mut sources_abort_handle = self.sources_abort_handle.write();
        sources_abort_handle.push(handle);
    }

    pub fn get_config(&self) -> Config {
        self.session.get_config()
    }

    pub async fn reload_config(&self) -> Result<()> {
        self.session.session_mgr.reload_config().await
    }
}

impl Session {
    pub(in crate::sessions) fn destroy_context_shared(&self) {
        self.session_ctx.take_query_context_shared();
    }
}<|MERGE_RESOLUTION|>--- conflicted
+++ resolved
@@ -77,21 +77,13 @@
 }
 
 impl QueryContextShared {
-<<<<<<< HEAD
-    pub fn try_create(
-=======
     pub async fn try_create(
-        conf: Config,
->>>>>>> fa2c0c1f
         session: Arc<Session>,
         cluster_cache: Arc<Cluster>,
     ) -> Result<Arc<QueryContextShared>> {
+        let conf = session.get_config();
         let user_manager = UserApiProvider::create_global(conf.clone()).await?;
         Ok(Arc::new(QueryContextShared {
-<<<<<<< HEAD
-=======
-            conf: conf.clone(),
->>>>>>> fa2c0c1f
             session,
             cluster_cache,
             init_query_id: Arc::new(RwLock::new(Uuid::new_v4().to_string())),
