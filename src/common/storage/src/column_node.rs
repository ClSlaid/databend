--- conflicted
+++ resolved
@@ -34,14 +34,10 @@
 
         let leaf_column_ids = table_schema.map(|table_schema| table_schema.to_leaf_column_ids());
         for field in &schema.fields {
-<<<<<<< HEAD
-            let column_node = Self::traverse_fields_dfs(field, false, &mut leaf_id);
-=======
-            let mut column_node = Self::traverse_fields_dfs(field, &mut leaf_id);
+            let mut column_node = Self::traverse_fields_dfs(field, false, &mut leaf_id);
             if let Some(ref leaf_column_ids) = leaf_column_ids {
                 column_node.build_leaf_column_ids(leaf_column_ids);
             }
->>>>>>> c7bd280b
             column_nodes.push(column_node);
         }
 
