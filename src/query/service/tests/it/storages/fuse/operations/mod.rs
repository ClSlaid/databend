--- conflicted
+++ resolved
@@ -13,11 +13,8 @@
 //  limitations under the License.
 
 #![allow(clippy::too_many_arguments)]
-<<<<<<< HEAD
+mod analyze;
 mod clustering;
-=======
-mod analyze;
->>>>>>> 4533c87d
 mod commit;
 mod gc;
 mod mutation;
@@ -26,9 +23,6 @@
 mod purge_drop;
 mod purge_truncate;
 mod read_plan;
-<<<<<<< HEAD
+mod table_analyze;
 mod table_statistics;
-mod truncate;
-=======
-mod table_analyze;
->>>>>>> 4533c87d
+mod truncate;