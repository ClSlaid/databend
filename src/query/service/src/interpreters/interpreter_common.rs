--- conflicted
+++ resolved
@@ -68,23 +68,16 @@
     build_res: &mut PipelineBuildResult,
     overwrite: bool,
     need_commit: bool,
+    need_output: bool,
 ) -> Result<()> {
-<<<<<<< HEAD
-    if table.schema() != source_schema {
-        build_res
-            .main_pipeline
-            .add_transform(|transform_input_port, transform_output_port| {
-                TransformAddOn::try_create(
-                    transform_input_port,
-                    transform_output_port,
-                    source_schema.clone(),
-                    table.schema(),
-                    ctx.clone(),
-                )
-            })?;
-    }
-
-    table.append2(ctx.clone(), &mut build_res.main_pipeline)?;
+    fill_missing_columns(
+        ctx.clone(),
+        &source_schema,
+        &table.schema(),
+        &mut build_res.main_pipeline,
+    )?;
+
+    table.append2(ctx.clone(), &mut build_res.main_pipeline, need_output)?;
 
     if need_commit {
         build_res.main_pipeline.set_on_finished(move |may_error| {
@@ -121,16 +114,6 @@
 }
 
 pub fn execute_pipeline(ctx: Arc<QueryContext>, mut res: PipelineBuildResult) -> Result<()> {
-=======
-    fill_missing_columns(
-        ctx.clone(),
-        &source_schema,
-        &table.schema(),
-        &mut build_res.main_pipeline,
-    )?;
-
-    table.append2(ctx.clone(), &mut build_res.main_pipeline, false)?;
->>>>>>> c5716cd5
     let query_need_abort = ctx.query_need_abort();
     let executor_settings = ExecutorSettings::try_create(&ctx.get_settings())?;
     res.set_max_threads(ctx.get_settings().get_max_threads()? as usize);
