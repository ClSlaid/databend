// Copyright 2021 Datafuse Labs.
//
// Licensed under the Apache License, Version 2.0 (the "License");
// you may not use this file except in compliance with the License.
// You may obtain a copy of the License at
//
//     http://www.apache.org/licenses/LICENSE-2.0
//
// Unless required by applicable law or agreed to in writing, software
// distributed under the License is distributed on an "AS IS" BASIS,
// WITHOUT WARRANTIES OR CONDITIONS OF ANY KIND, either express or implied.
// See the License for the specific language governing permissions and
// limitations under the License.

use std::collections::VecDeque;
use std::sync::Arc;
use std::time::Instant;

use common_base::base::tokio;
use common_exception::ErrorCode;
use common_exception::Result;
use common_expression::Chunk;
use common_expression::DataSchema;
use common_expression::DataSchemaRef;
use common_io::prelude::FormatSettings;
use serde_json::Value as JsonValue;
use tracing::info;

use crate::servers::http::v1::json_block::block_to_json_value;
use crate::servers::http::v1::query::sized_spsc::SizedChannelReceiver;
use crate::servers::http::v1::JsonBlock;

#[derive(Debug, PartialEq, Eq)]
pub enum Wait {
    Async,
    Deadline(Instant),
}

#[derive(Clone)]
pub struct Page {
    pub data: JsonBlock,
    pub total_rows: usize,
}

pub struct ResponseData {
    pub page: Page,
    pub next_page_no: Option<usize>,
}

pub struct PageManager {
    query_id: String,
    max_rows_per_page: usize,
    total_rows: usize,
    total_pages: usize,
    end: bool,
    chunk_end: bool,
    schema: DataSchemaRef,
    last_page: Option<Page>,
    row_buffer: VecDeque<Vec<JsonValue>>,
<<<<<<< HEAD
    chunk_receiver: SizedChannelReceiver<Chunk>,
    string_fields: bool,
=======
    block_receiver: SizedChannelReceiver<DataBlock>,
>>>>>>> 38d56645
    format_settings: FormatSettings,
}

impl PageManager {
    pub fn new(
        query_id: String,
        max_rows_per_page: usize,
<<<<<<< HEAD
        chunk_receiver: SizedChannelReceiver<Chunk>,
        string_fields: bool,
=======
        block_receiver: SizedChannelReceiver<DataBlock>,
>>>>>>> 38d56645
        format_settings: FormatSettings,
    ) -> PageManager {
        PageManager {
            query_id,
            total_rows: 0,
            last_page: None,
            total_pages: 0,
            end: false,
            chunk_end: false,
            row_buffer: Default::default(),
            schema: Arc::new(DataSchema::empty()),
            chunk_receiver,
            max_rows_per_page,
            format_settings,
        }
    }

    pub fn next_page_no(&mut self) -> Option<usize> {
        if self.end {
            None
        } else {
            Some(self.total_pages)
        }
    }

    pub async fn get_a_page(&mut self, page_no: usize, tp: &Wait) -> Result<Page> {
        let next_no = self.total_pages;
        if page_no == next_no && !self.end {
            let (chunk, end) = self.collect_new_page(tp).await?;
            let num_row = chunk.num_rows();
            self.total_rows += num_row;
            let page = Page {
                data: chunk,
                total_rows: self.total_rows,
            };
            if num_row > 0 {
                self.total_pages += 1;
                self.last_page = Some(page.clone());
            }
            self.end = end;
            Ok(page)
        } else if page_no == next_no - 1 {
            // later, there may be other ways to ack and drop the last page except collect_new_page.
            // but for now, last_page always exists in this branch, since page_no is unsigned.
            Ok(self
                .last_page
                .as_ref()
                .ok_or_else(|| ErrorCode::Internal("last_page is None"))?
                .clone())
        } else {
            let message = format!("wrong page number {}", page_no,);
            Err(ErrorCode::HttpNotFound(message))
        }
    }

    fn append_chunk(
        &mut self,
        rows: &mut Vec<Vec<JsonValue>>,
        chunk: Chunk,
        remain: usize,
    ) -> Result<()> {
        let format_settings = &self.format_settings;
        if self.schema.fields().is_empty() {
            self.schema = chunk.schema().clone();
        }
<<<<<<< HEAD
        let mut iter = block_to_json_value(&chunk, format_settings, self.string_fields)?
=======
        let mut iter = block_to_json_value(&block, format_settings)?
>>>>>>> 38d56645
            .into_iter()
            .peekable();
        let chunk: Vec<_> = iter.by_ref().take(remain).collect();
        rows.extend(chunk);
        self.row_buffer = iter.by_ref().collect();
        Ok(())
    }

    async fn collect_new_page(&mut self, tp: &Wait) -> Result<(JsonBlock, bool)> {
        let mut res: Vec<Vec<JsonValue>> = Vec::with_capacity(self.max_rows_per_page);
        while res.len() < self.max_rows_per_page {
            if let Some(row) = self.row_buffer.pop_front() {
                res.push(row)
            } else {
                break;
            }
        }
        loop {
            assert!(self.max_rows_per_page >= res.len());
            let remain = self.max_rows_per_page - res.len();
            if remain == 0 {
                break;
            }
            match tp {
                Wait::Async => match self.chunk_receiver.try_recv() {
                    Some(chunk) => self.append_chunk(&mut res, chunk, remain)?,
                    None => break,
                },
                Wait::Deadline(t) => {
                    let now = Instant::now();
                    let d = *t - now;
                    match tokio::time::timeout(d, self.chunk_receiver.recv()).await {
                        Ok(Some(chunk)) => {
                            info!(
                                "http query {} got new chunk with {} rows",
                                &self.query_id,
                                chunk.num_rows()
                            );
                            self.append_chunk(&mut res, chunk, remain)?;
                        }
                        Ok(None) => {
                            info!("http query {} reach end of chunks", &self.query_id);
                            break;
                        }
                        Err(_) => {
                            info!("http query {} long pulling timeout", &self.query_id);
                            break;
                        }
                    }
                }
            }
        }

        let block = JsonBlock {
            schema: self.schema.clone(),
            data: res,
        };

        // try to report 'no more data' earlier to client to avoid unnecessary http call
        if !self.chunk_end {
            self.chunk_end = self.chunk_receiver.is_empty();
        }
        let end = self.chunk_end && self.row_buffer.is_empty();
        Ok((block, end))
    }

    pub async fn detach(&self) {
        self.chunk_receiver.close();
    }
}<|MERGE_RESOLUTION|>--- conflicted
+++ resolved
@@ -57,12 +57,7 @@
     schema: DataSchemaRef,
     last_page: Option<Page>,
     row_buffer: VecDeque<Vec<JsonValue>>,
-<<<<<<< HEAD
     chunk_receiver: SizedChannelReceiver<Chunk>,
-    string_fields: bool,
-=======
-    block_receiver: SizedChannelReceiver<DataBlock>,
->>>>>>> 38d56645
     format_settings: FormatSettings,
 }
 
@@ -70,12 +65,7 @@
     pub fn new(
         query_id: String,
         max_rows_per_page: usize,
-<<<<<<< HEAD
         chunk_receiver: SizedChannelReceiver<Chunk>,
-        string_fields: bool,
-=======
-        block_receiver: SizedChannelReceiver<DataBlock>,
->>>>>>> 38d56645
         format_settings: FormatSettings,
     ) -> PageManager {
         PageManager {
@@ -141,11 +131,7 @@
         if self.schema.fields().is_empty() {
             self.schema = chunk.schema().clone();
         }
-<<<<<<< HEAD
-        let mut iter = block_to_json_value(&chunk, format_settings, self.string_fields)?
-=======
-        let mut iter = block_to_json_value(&block, format_settings)?
->>>>>>> 38d56645
+        let mut iter = block_to_json_value(&chunk, format_settings)?
             .into_iter()
             .peekable();
         let chunk: Vec<_> = iter.by_ref().take(remain).collect();
