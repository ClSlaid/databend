[package]
name = "common-sql"
version = { workspace = true }
authors = { workspace = true }
license = { workspace = true }
publish = { workspace = true }
edition = { workspace = true }

[lib]
doctest = false
test = false

[dependencies] # In alphabetical order
# Workspace dependencies
common-ast = { path = "../ast" }
common-base = { path = "../../common/base" }
common-catalog = { path = "../catalog" }
common-config = { path = "../config" }
common-exception = { path = "../../common/exception" }
common-expression = { path = "../expression" }
common-functions = { path = "../functions" }
common-meta-app = { path = "../../meta/app" }
common-meta-types = { path = "../../meta/types" }
common-profile = { path = "../../common/profile" }

common-pipeline-core = { path = "../pipeline/core" }
common-pipeline-sources = { path = "../pipeline/sources" }
common-pipeline-transforms = { path = "../pipeline/transforms" }

common-settings = { path = "../settings" }
common-storage = { path = "../../common/storage" }
common-storages-parquet = { path = "../storages/parquet" }
common-storages-view = { path = "../storages/view" }
common-users = { path = "../users" }
storages-common-table-meta = { path = "../storages/common/table-meta" }

# Github dependencies

# Crates.io dependencies
ahash = { version = "0.8.2", features = ["no-rng"] }
anyhow = { workspace = true }
async-recursion = "1.0.0"
async-trait = { version = "0.1.57", package = "async-trait-fn" }
chrono = { workspace = true }
dashmap = "5.4"
globiter = "0.1"
itertools = "0.10.5"
once_cell = "1.15.0"
<<<<<<< HEAD
opendal = { workspace = true, features = ["layers-tracing", "layers-metrics"] }
opensrv-mysql = { git = "https://github.com/datafuselabs/opensrv", rev = "5e37788" }
=======
opendal = { workspace = true, features = ["layers-tracing", "layers-metrics", "compress"] }
>>>>>>> 218ba9ac
ordered-float = { workspace = true }
parking_lot = "0.12.1"
percent-encoding = "2"
regex = "1.6.0"
serde = { workspace = true }
time = "0.3.14"
tracing = "0.1.36"
url = { version = "2.3" }<|MERGE_RESOLUTION|>--- conflicted
+++ resolved
@@ -46,12 +46,7 @@
 globiter = "0.1"
 itertools = "0.10.5"
 once_cell = "1.15.0"
-<<<<<<< HEAD
 opendal = { workspace = true, features = ["layers-tracing", "layers-metrics"] }
-opensrv-mysql = { git = "https://github.com/datafuselabs/opensrv", rev = "5e37788" }
-=======
-opendal = { workspace = true, features = ["layers-tracing", "layers-metrics", "compress"] }
->>>>>>> 218ba9ac
 ordered-float = { workspace = true }
 parking_lot = "0.12.1"
 percent-encoding = "2"
