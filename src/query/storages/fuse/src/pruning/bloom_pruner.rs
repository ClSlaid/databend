//  Copyright 2022 Datafuse Labs.
//
//  Licensed under the Apache License, Version 2.0 (the "License");
//  you may not use this file except in compliance with the License.
//  You may obtain a copy of the License at
//
//      http://www.apache.org/licenses/LICENSE-2.0
//
//  Unless required by applicable law or agreed to in writing, software
//  distributed under the License is distributed on an "AS IS" BASIS,
//  WITHOUT WARRANTIES OR CONDITIONS OF ANY KIND, either express or implied.
//  See the License for the specific language governing permissions and
//  limitations under the License.

use std::collections::HashMap;
use std::sync::Arc;

use common_exception::ErrorCode;
use common_exception::Result;
use common_expression::type_check::check_function;
<<<<<<< HEAD
=======
use common_expression::ColumnId;
use common_expression::ConstantFolder;
>>>>>>> 334e69a2
use common_expression::Expr;
use common_expression::FunctionContext;
use common_expression::Scalar;
use common_expression::TableField;
use common_expression::TableSchemaRef;
use common_functions::scalars::BUILTIN_FUNCTIONS;
use opendal::Operator;
use storages_common_index::BloomIndex;
use storages_common_index::FilterEvalResult;
use storages_common_table_meta::meta::Location;

use crate::io::BloomBlockFilterReader;

#[async_trait::async_trait]
pub trait BloomPruner {
    // returns true, if target should NOT be pruned (false positive allowed)
    async fn should_keep(
        &self,
        index_location: &Option<Location>,
        index_length: u64,
        column_ids: Vec<ColumnId>,
    ) -> bool;
}

pub struct BloomPrunerCreator {
    func_ctx: FunctionContext,

    /// indices that should be loaded from filter block
    index_fields: Vec<TableField>,

    /// the expression that would be evaluate
    filter_expression: Expr<String>,

    /// pre calculated digest for constant Scalar
    scalar_map: HashMap<Scalar, u64>,

    /// the data accessor
    dal: Operator,

    /// the schema of data being indexed
    data_schema: TableSchemaRef,
}

impl BloomPrunerCreator {
    pub fn create(
        func_ctx: FunctionContext,
        schema: &TableSchemaRef,
        dal: Operator,
        filter_expr: Option<&[Expr<String>]>,
    ) -> Result<Option<Arc<dyn BloomPruner + Send + Sync>>> {
        if let Some(expr) = filter_expr {
            if expr.is_empty() {
                return Ok(None);
            }

            // Check if there were applicable filter conditions.
            let expr: Expr<String> = expr
                .iter()
                .cloned()
                .reduce(|lhs, rhs| {
                    check_function(None, "and", &[], &[lhs, rhs], &BUILTIN_FUNCTIONS).unwrap()
                })
                .unwrap();

            let point_query_cols = BloomIndex::find_eq_columns(&expr)?;

            if !point_query_cols.is_empty() {
                // convert to filter column names
                let mut filter_fields = Vec::with_capacity(point_query_cols.len());
                let mut scalar_map = HashMap::<Scalar, u64>::new();
                for (col_name, scalar, ty) in point_query_cols.iter() {
                    if let Ok(field) = schema.field_with_name(col_name) {
                        filter_fields.push(field.clone());
                        if !scalar_map.contains_key(scalar) {
                            let digest = BloomIndex::calculate_scalar_digest(func_ctx, scalar, ty)?;
                            scalar_map.insert(scalar.clone(), digest);
                        }
                    }
                }

                let creator = BloomPrunerCreator {
                    func_ctx,
<<<<<<< HEAD
                    index_columns: filter_block_cols,
                    filter_expression: expr,
=======
                    index_fields: filter_fields,
                    filter_expression: optimized_expr,
>>>>>>> 334e69a2
                    scalar_map,
                    dal,
                    data_schema: schema.clone(),
                };
                return Ok(Some(Arc::new(creator)));
            }
        }
        Ok(None)
    }

    // Check a location file is hit or not by bloom filter.
    pub async fn apply(
        &self,
        index_location: &Location,
        index_length: u64,
        column_ids_of_indexed_block: Vec<ColumnId>,
    ) -> Result<bool> {
        let version = index_location.1;

        // filter out columns that no longer exist in the indexed block
        let index_columns = self.index_fields.iter().try_fold(
            Vec::with_capacity(self.index_fields.len()),
            |mut acc, field| {
                if column_ids_of_indexed_block.contains(&field.column_id()) {
                    acc.push(BloomIndex::build_filter_column_name(version, field)?);
                }
                Ok::<_, ErrorCode>(acc)
            },
        )?;
        // load the relevant index columns
        let maybe_filter = index_location
            .read_block_filter(self.dal.clone(), &index_columns, index_length)
            .await;

        match maybe_filter {
            Ok(filter) => Ok(BloomIndex::from_filter_block(
                self.func_ctx,
                self.data_schema.clone(),
                filter.filter_schema,
                filter.filters,
                version,
            )?
            .apply(self.filter_expression.clone(), &self.scalar_map)?
                != FilterEvalResult::MustFalse),
            Err(e) if e.code() == ErrorCode::DEPRECATED_INDEX_FORMAT => {
                // In case that the index is no longer supported, just return true to indicate
                // that the block being pruned should be kept. (Although the caller of this method
                // "FilterPruner::should_keep",  will ignore any exceptions returned)
                Ok(true)
            }
            Err(e) => Err(e),
        }
    }
}

#[async_trait::async_trait]
impl BloomPruner for BloomPrunerCreator {
    async fn should_keep(
        &self,
        index_location: &Option<Location>,
        index_length: u64,
        column_ids: Vec<ColumnId>,
    ) -> bool {
        if let Some(loc) = index_location {
            // load filter, and try pruning according to filter expression
            match self.apply(loc, index_length, column_ids).await {
                Ok(v) => v,
                Err(e) => {
                    // swallow exceptions intentionally, corrupted index should not prevent execution
                    tracing::warn!("failed to apply bloom pruner, returning true. {}", e);
                    true
                }
            }
        } else {
            true
        }
    }
}<|MERGE_RESOLUTION|>--- conflicted
+++ resolved
@@ -18,11 +18,6 @@
 use common_exception::ErrorCode;
 use common_exception::Result;
 use common_expression::type_check::check_function;
-<<<<<<< HEAD
-=======
-use common_expression::ColumnId;
-use common_expression::ConstantFolder;
->>>>>>> 334e69a2
 use common_expression::Expr;
 use common_expression::FunctionContext;
 use common_expression::Scalar;
@@ -105,13 +100,8 @@
 
                 let creator = BloomPrunerCreator {
                     func_ctx,
-<<<<<<< HEAD
-                    index_columns: filter_block_cols,
+                    index_fields: filter_fields,
                     filter_expression: expr,
-=======
-                    index_fields: filter_fields,
-                    filter_expression: optimized_expr,
->>>>>>> 334e69a2
                     scalar_map,
                     dal,
                     data_schema: schema.clone(),
