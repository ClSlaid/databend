//  Copyright 2021 Datafuse Labs.
//
//  Licensed under the Apache License, Version 2.0 (the "License");
//  you may not use this file except in compliance with the License.
//  You may obtain a copy of the License at
//
//      http://www.apache.org/licenses/LICENSE-2.0
//
//  Unless required by applicable law or agreed to in writing, software
//  distributed under the License is distributed on an "AS IS" BASIS,
//  WITHOUT WARRANTIES OR CONDITIONS OF ANY KIND, either express or implied.
//  See the License for the specific language governing permissions and
//  limitations under the License.

use std::sync::Arc;

use common_base::base::tokio::sync::OwnedSemaphorePermit;
use common_base::base::tokio::sync::Semaphore;
use common_base::base::tokio::task::JoinHandle;
use common_base::base::Runtime;
use common_base::base::TrySpawn;
use common_catalog::table_context::TableContext;
use common_datavalues::DataSchemaRef;
use common_exception::ErrorCode;
use common_exception::Result;
use common_fuse_meta::meta::BlockMeta;
use common_fuse_meta::meta::Location;
<<<<<<< HEAD
use common_fuse_meta::meta::SegmentInfo;
use common_fuse_meta::meta::TableSnapshot;
=======
>>>>>>> 7ec9c4cd
use common_legacy_planners::Extras;
use futures::future;
use tracing::warn;
use tracing::Instrument;

use super::pruner;
use crate::io::MetaReaders;
use crate::pruning::limiter;
use crate::pruning::limiter::LimiterPruner;
use crate::pruning::pruner::Pruner;
use crate::pruning::range_pruner;
use crate::pruning::range_pruner::RangePruner;
use crate::pruning::topn_pruner;

pub struct BlockPruner;

// TODO move this to somewhere
pub type SegmentIndex = usize;

// TODO
// investigate that if simple "select count() from t" calls table::read_partitions (can be avoided)

impl BlockPruner {
<<<<<<< HEAD
    pub fn new(table_snapshot: Arc<TableSnapshot>) -> Self {
        Self { table_snapshot }
    }

    // Sync version of method `prune`
    //
    // Please note that it will take a significant period of time to prune a large table, and
    // thread that calls this method will be blocked.
    #[tracing::instrument(level = "debug", skip(self, schema, ctx), fields(ctx.id = ctx.get_id().as_str()))]
    pub fn sync_prune(
        &self,
        ctx: &Arc<dyn TableContext>,
        schema: DataSchemaRef,
        push_down: &Option<Extras>,
    ) -> Result<Vec<(SegmentIndex, BlockMeta)>> {
        futures::executor::block_on(self.prune(ctx, schema, push_down))
    }

=======
>>>>>>> 7ec9c4cd
    // prune blocks by utilizing min_max index and filter, according to the pushdowns
    #[tracing::instrument(level = "debug", skip(schema, ctx), fields(ctx.id = ctx.get_id().as_str()))]
    pub async fn prune(
        ctx: &Arc<dyn TableContext>,
        schema: DataSchemaRef,
        push_down: &Option<Extras>,
<<<<<<< HEAD
    ) -> Result<Vec<(SegmentIndex, BlockMeta)>> {
        let segment_locs = self.table_snapshot.segments.clone();

=======
        segment_locs: Vec<Location>,
    ) -> Result<Vec<(usize, BlockMeta)>> {
>>>>>>> 7ec9c4cd
        if segment_locs.is_empty() {
            return Ok(vec![]);
        };

        let filter_expressions = push_down.as_ref().map(|extra| extra.filters.as_slice());

        // 1. prepare pruners

        // if there are ordering clause, ignore limit, even it has been pushed down
        let limit = push_down
            .as_ref()
            .filter(|p| p.order_by.is_empty())
            .and_then(|p| p.limit);

        // prepare the limiter. in case that limit is none, an unlimited limiter will be returned
        let limiter = limiter::new_limiter(limit);

        // prepare the range filter.
        // if filter_expression is none, an dummy pruner will be returned, which prunes nothing
        let range_pruner = range_pruner::new_range_pruner(ctx, filter_expressions, &schema)?;

        // prepare the filter, if filter_expression is none, an dummy pruner will be returned, which prunes nothing
        let dal = ctx.get_storage_operator()?;
        let filter_pruner = pruner::new_filter_pruner(ctx, filter_expressions, &schema, dal)?;

        // 2. kick off
        let max_threads = ctx.get_settings().get_max_threads()? as usize;
        let max_concurrent_prune = {
            let max_concurrent_prune_setting =
                ctx.get_settings().get_max_concurrent_prune()? as usize;
            // Prevent us from miss-configured max_concurrent_prune setting, e.g. 0
            //
            // note that inside the segment pruning, the SAME Semaphore is used to
            // control the concurrency of block pruning, to prevent us from waiting for
            // a permit while hold the last permit, at least 2 permits should be
            // given to this semaphore.
            let v = std::cmp::max(max_concurrent_prune_setting, 10);
            if v > max_concurrent_prune_setting {
                warn!(
                    "max_concurrent_prune setting is too low {}, increased to {}",
                    max_concurrent_prune_setting, v
                )
            }
            v
        };

        let pruning_runtime = Arc::new(Runtime::with_worker_threads(
            max_threads,
            Some("pruning-worker".to_owned()),
        )?);
        let semaphore = Arc::new(Semaphore::new(max_concurrent_prune));

        let mut join_handlers = Vec::with_capacity(segment_locs.len());
        for (segment_idx, segment_location) in segment_locs.into_iter().enumerate() {
            let permit = Self::acquire_permit(semaphore.clone(), "prune segment").await?;
            let segment_pruning_fut = {
                // prepare the pruning context
                let pruning_ctx = PruningContext {
                    ctx: ctx.clone(),
                    segment_idx,
                    segment_location,
                    limiter: limiter.clone(),
                    range_filter_pruner: range_pruner.clone(),
                    filter_pruner: filter_pruner.clone(),
                    rt: pruning_runtime.clone(),
                    semaphore: semaphore.clone(),
                    permit, // move the permit to the pruning task
                };
                // build the segment pruning future
                Self::prune_segment(pruning_ctx)
            };

            join_handlers.push(pruning_runtime.try_spawn(segment_pruning_fut)?);
        }

        let metas = Self::join_flatten_result(join_handlers).await?;

        // if there are ordering + limit clause, use topn pruner

        if push_down
            .as_ref()
            .filter(|p| !p.order_by.is_empty() && p.limit.is_some())
            .is_some()
        {
            let push_down = push_down.as_ref().unwrap();
            let limit = push_down.limit.unwrap();
            let sort = push_down.order_by.clone();
            let tpruner = topn_pruner::TopNPrunner::new(schema, sort, limit);
            return tpruner.prune(metas);
        }

        Ok(metas)
    }

    #[inline]
    #[tracing::instrument(level = "debug", skip_all)]
    async fn prune_segment(pruning_ctx: PruningContext) -> Result<Vec<(SegmentIndex, BlockMeta)>> {
        let _ = pruning_ctx.permit;
        let segment_reader = MetaReaders::segment_info_reader(pruning_ctx.ctx.as_ref());

        // segment pruning executed concurrently. before read segment info, check if limit already exceeded.
        if pruning_ctx.limiter.exceeded() {
            return Ok(vec![]);
        }

        let segment_idx = pruning_ctx.segment_idx;

        let (seg_loc, ver) = &pruning_ctx.segment_location;
        let segment_info = segment_reader.read(seg_loc, None, *ver).await?;
        let mut result = Vec::with_capacity(segment_info.blocks.len());
        if pruning_ctx.range_filter_pruner.should_keep(
            &segment_info.summary.col_stats,
            segment_info.summary.row_count,
        ) {
            result = Self::prune_blocks(&pruning_ctx, segment_idx, &segment_info).await?;
        }
        Ok::<_, ErrorCode>(result)
    }

    #[tracing::instrument(level = "debug", skip_all)]
    async fn prune_blocks(
        pruning_ctx: &PruningContext,
        segment_idx: SegmentIndex,
        segment_info: &SegmentInfo,
    ) -> Result<Vec<(SegmentIndex, BlockMeta)>> {
        let mut result = Vec::with_capacity(segment_info.blocks.len());
        let mut bloom_pruners = Vec::with_capacity(segment_info.blocks.len());
        for (block_idx, block_meta) in segment_info.blocks.iter().enumerate() {
            // prune block using range filter
            if pruning_ctx.limiter.exceeded() {
                // before using filter to prune, check if limit already exceeded
                return Ok(result);
            }

            if pruning_ctx
                .range_filter_pruner
                .should_keep(&block_meta.col_stats, block_meta.row_count)
            {
                let filter_pruner = pruning_ctx.filter_pruner.clone();
                let limiter = pruning_ctx.limiter.clone();
                let row_count = block_meta.row_count;
                let index_location = block_meta.bloom_filter_index_location.clone();
                let index_size = block_meta.bloom_filter_index_size;

                let permit_prune_block =
                    Self::acquire_permit(pruning_ctx.semaphore.clone(), "prune block").await?;

                let prune_bock_fut = async move {
                    let _ = permit_prune_block;
                    if limiter.within_limit(row_count)
                        && filter_pruner.should_keep(&index_location, index_size).await
                    {
                        return Ok::<_, ErrorCode>((block_idx, true));
                    }
                    Ok::<_, ErrorCode>((block_idx, false))
                };
                let h = pruning_ctx.rt.spawn(
                    prune_bock_fut.instrument(tracing::debug_span!("filter_using_bloom_index")),
                );
                bloom_pruners.push(h);
            }
        }

        let joint = future::try_join_all(bloom_pruners)
            .await
            .map_err(|e| ErrorCode::StorageOther(format!("block pruning failure, {}", e)))?;
        for item in joint {
            let (block_idx, keep) = item?;
            if keep {
                let block = &segment_info.blocks[block_idx];
                result.push((segment_idx, block.clone()))
            }
        }
        Ok(result)
    }

    #[inline]
    #[tracing::instrument(level = "debug", skip_all)]
    async fn join_flatten_result(
        join_handlers: SegmentsJoint,
    ) -> Result<Vec<(SegmentIndex, BlockMeta)>> {
        let joint = future::try_join_all(join_handlers)
            .instrument(tracing::debug_span!("join_all_filter_segment"))
            .await
            .map_err(|e| ErrorCode::StorageOther(format!("block pruning failure, {}", e)))?;

        let metas: Result<Vec<(SegmentIndex, BlockMeta)>> = tracing::debug_span!("collect_result")
            .in_scope(|| {
                // flatten the collected block metas
                let metas = joint
                    .into_iter()
                    .collect::<Result<Vec<_>>>()?
                    .into_iter()
                    .flatten();
                Ok(metas.collect())
            });
        metas
    }

    #[inline]
    async fn acquire_permit(semaphore: Arc<Semaphore>, msg: &str) -> Result<OwnedSemaphorePermit> {
        semaphore.acquire_owned().await.map_err(|e| {
            ErrorCode::UnexpectedError(format!(
                "semaphore closed, acquire ({}) permit failure. {}",
                msg, e
            ))
        })
    }
}

type SegmentsJoint = Vec<JoinHandle<Result<Vec<(SegmentIndex, BlockMeta)>>>>;

pub struct PruningContext {
    ctx: Arc<dyn TableContext>,
    segment_idx: SegmentIndex,
    segment_location: Location,
    limiter: LimiterPruner,
    range_filter_pruner: Arc<dyn RangePruner + Send + Sync>,
    filter_pruner: Arc<dyn Pruner + Send + Sync>,
    rt: Arc<Runtime>,
    semaphore: Arc<Semaphore>,
    permit: OwnedSemaphorePermit,
}<|MERGE_RESOLUTION|>--- conflicted
+++ resolved
@@ -25,11 +25,8 @@
 use common_exception::Result;
 use common_fuse_meta::meta::BlockMeta;
 use common_fuse_meta::meta::Location;
-<<<<<<< HEAD
 use common_fuse_meta::meta::SegmentInfo;
 use common_fuse_meta::meta::TableSnapshot;
-=======
->>>>>>> 7ec9c4cd
 use common_legacy_planners::Extras;
 use futures::future;
 use tracing::warn;
@@ -53,11 +50,6 @@
 // investigate that if simple "select count() from t" calls table::read_partitions (can be avoided)
 
 impl BlockPruner {
-<<<<<<< HEAD
-    pub fn new(table_snapshot: Arc<TableSnapshot>) -> Self {
-        Self { table_snapshot }
-    }
-
     // Sync version of method `prune`
     //
     // Please note that it will take a significant period of time to prune a large table, and
@@ -72,22 +64,14 @@
         futures::executor::block_on(self.prune(ctx, schema, push_down))
     }
 
-=======
->>>>>>> 7ec9c4cd
     // prune blocks by utilizing min_max index and filter, according to the pushdowns
     #[tracing::instrument(level = "debug", skip(schema, ctx), fields(ctx.id = ctx.get_id().as_str()))]
     pub async fn prune(
         ctx: &Arc<dyn TableContext>,
         schema: DataSchemaRef,
         push_down: &Option<Extras>,
-<<<<<<< HEAD
-    ) -> Result<Vec<(SegmentIndex, BlockMeta)>> {
-        let segment_locs = self.table_snapshot.segments.clone();
-
-=======
         segment_locs: Vec<Location>,
-    ) -> Result<Vec<(usize, BlockMeta)>> {
->>>>>>> 7ec9c4cd
+    ) -> Result<Vec<(SegmentIndex, BlockMeta)>> {
         if segment_locs.is_empty() {
             return Ok(vec![]);
         };
